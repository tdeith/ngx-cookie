/**
 * @name CookieOptionsArgs
 * @description
 *
 * Object containing default options to pass when setting cookies.
 *
 * The object may have following properties:
 *
 * - **path** - {string} - The cookie will be available only for this path and its
 *   sub-paths. By default, this is the URL that appears in your `<base>` tag.
 * - **domain** - {string} - The cookie will be available only for this domain and
 *   its sub-domains. For security reasons the user agent will not accept the cookie
 *   if the current domain is not a sub-domain of this domain or equal to it.
 * - **expires** - {string|Date} - String of the form "Wdy, DD Mon YYYY HH:MM:SS GMT"
 *   or a Date object indicating the exact date/time this cookie will expire.
 * - **secure** - {boolean} - If `true`, then the cookie will only be available through a
 *   secured connection.
<<<<<<< HEAD
 * - **httpOnly** - {boolean} - If `true`, then the cookie will be set with the `HttpOnly`
 *   flag, and will only be accessible from the remote server. Helps to prevent against
 *   XSS attacks.
=======
 * - **storeUnencoded** - {boolean} - If `true`, then the cookie value will not be encoded and 
 *   will be stored as provided. 
>>>>>>> 8c71927c
 */
export interface CookieOptions {
  path?: string;
  domain?: string;
  expires?: string|Date;
  secure?: boolean;
<<<<<<< HEAD
  httpOnly?: boolean;
=======
  storeUnencoded?: boolean;
>>>>>>> 8c71927c
}<|MERGE_RESOLUTION|>--- conflicted
+++ resolved
@@ -15,23 +15,17 @@
  *   or a Date object indicating the exact date/time this cookie will expire.
  * - **secure** - {boolean} - If `true`, then the cookie will only be available through a
  *   secured connection.
-<<<<<<< HEAD
  * - **httpOnly** - {boolean} - If `true`, then the cookie will be set with the `HttpOnly`
  *   flag, and will only be accessible from the remote server. Helps to prevent against
  *   XSS attacks.
-=======
  * - **storeUnencoded** - {boolean} - If `true`, then the cookie value will not be encoded and 
  *   will be stored as provided. 
->>>>>>> 8c71927c
  */
 export interface CookieOptions {
   path?: string;
   domain?: string;
   expires?: string|Date;
   secure?: boolean;
-<<<<<<< HEAD
   httpOnly?: boolean;
-=======
   storeUnencoded?: boolean;
->>>>>>> 8c71927c
 }